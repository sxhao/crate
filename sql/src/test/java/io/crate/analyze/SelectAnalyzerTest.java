--- conflicted
+++ resolved
@@ -891,13 +891,8 @@
 
     @Test
     public void testIsNullOnDynamicReference() {
-<<<<<<< HEAD
-        SelectAnalysis analysis = analyze("select \"_id\" from users where invalid is null");
+        SelectAnalysis analysis = analyze("select \"_id\" from users where details['invalid'] is null");
         assertTrue(analysis.querySpecification().whereClause().noMatch());
-=======
-        SelectAnalysis analysis = analyze("select \"_id\" from users where details['invalid'] is null");
-        assertTrue(analysis.noMatch());
->>>>>>> e378042b
     }
 
     @Test
@@ -1053,17 +1048,10 @@
          *  not (null  and null) -> not (null)  -> no match
          *  not (false and null) -> not (false) -> match
          */
-<<<<<<< HEAD
-        analysis = analyze("select id, name from parted where not (date = 1395874800000 and col = 'undefined')");
+        analysis = analyze("select id, name from parted where not (date = 1395874800000 and obj['col'] = 'undefined')");
         assertThat(analysis.querySpecification().whereClause().partitions(), containsInAnyOrder(partition2));
         assertThat(analysis.querySpecification().whereClause().hasQuery(), is(false));
         assertThat(analysis.querySpecification().whereClause().noMatch(), is(false));
-=======
-        analysis = analyze("select id, name from parted where not (date = 1395874800000 and obj['col'] = 'undefined')");
-        assertThat(analysis.whereClause().partitions(), containsInAnyOrder(partition2));
-        assertThat(analysis.whereClause().hasQuery(), is(false));
-        assertThat(analysis.noMatch(), is(false));
->>>>>>> e378042b
 
         analysis = analyze("select id, name from parted where date in (1395874800000) or date in (1395961200000)");
         assertThat(analysis.querySpecification().whereClause().partitions(), containsInAnyOrder(partition1, partition2));
