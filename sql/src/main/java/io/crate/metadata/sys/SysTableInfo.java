--- conflicted
+++ resolved
@@ -22,14 +22,9 @@
 package io.crate.metadata.sys;
 
 import com.google.common.collect.ImmutableMap;
-<<<<<<< HEAD
 import io.crate.analyze.where.WhereClause;
 import io.crate.metadata.ColumnIdent;
 import io.crate.metadata.IndexReferenceInfo;
-import io.crate.metadata.ReferenceIdent;
-=======
-import io.crate.analyze.WhereClause;
->>>>>>> e378042b
 import io.crate.metadata.Routing;
 import io.crate.metadata.table.AbstractTableInfo;
 import org.elasticsearch.cluster.ClusterService;
@@ -52,15 +47,13 @@
         this.clusterService = clusterService;
     }
 
-<<<<<<< HEAD
     @Nullable
     @Override
     public IndexReferenceInfo getIndexReferenceInfo(ColumnIdent columnIdent) {
         return null;
     }
 
-=======
->>>>>>> e378042b
+
     protected Routing tableRouting(WhereClause whereClause) {
         DiscoveryNodes nodes = clusterService.state().nodes();
         ImmutableMap.Builder<String, Map<String, Set<Integer>>> builder = ImmutableMap.builder();
@@ -72,9 +65,4 @@
         }
         return new Routing(builder.build());
     }
-
-    @Override
-    public DynamicReference dynamicReference(ColumnIdent columnIdent) {
-        return new DynamicReference(new ReferenceIdent(ident(), columnIdent), rowGranularity());
-    }
 }